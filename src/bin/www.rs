
extern crate webdriver;
use webdriver::*;
<<<<<<< HEAD
use webdriver::messages::{ ExecuteCmd, LocationStrategy };
=======
use webdriver::messages::{LocationStrategy, ExecuteCmd};
>>>>>>> 0712ca59
use webdriver::firefox::GeckoDriver;

extern crate rustyline;
use rustyline::error::ReadlineError;
use rustyline::Editor;

fn execute_function(name: &str, args: &str, sess: &DriverSession) -> Result<(), Error> {
    match name {
        "back" => try!(sess.back()),
        "go" => try!(sess.go(args)),
        "execute" => {
            let out = (sess.execute(ExecuteCmd { script: From::from(args), args: vec![] }))?;
            println!("{}", out);
        },
        "refresh" => try!(sess.refresh()),
        "source" => println!("{}", try!(sess.get_page_source())),
        "url" => println!("{}", try!(sess.get_current_url())),
        "innerhtml" => {
            for (idx, elem) in sess.find_elements(args, LocationStrategy::Css)?.iter().enumerate() {
                println!("#{} {}", idx, elem.inner_html()?);
            }
        }
        "outerhtml" => {
            for (idx, elem) in sess.find_elements(args, LocationStrategy::Css)?.iter().enumerate() {
                println!("#{} {}", idx, elem.outer_html()?);
            }
        }
        "windows" => {
            for (idx, handle) in sess.get_window_handles()?.iter().enumerate() {
                println!("#{} {}", idx, handle)
            }
        }
        "execute" => {
            let script = ExecuteCmd {
                script: args.to_owned(),
                args: vec![],
            };
            match sess.execute(script)? {
                JsonValue::String(ref s) => println!("{}", s),
                other => println!("{}", other),
            }
        }
        _ => println!("Unknown function: \"{}\"", name),
    }
    Ok(())
}

fn execute(line: &str, sess: &DriverSession) -> Result<(), Error>{
    let (cmd, args) = line.find(' ')
        .map_or((line, "".as_ref()), |idx| line.split_at(idx));
    execute_function(cmd, args, sess)
}

fn main() {
    let gecko = GeckoDriver::spawn()
        .expect("Unable to start geckodriver");
    let sess = gecko.session()
        .expect("Unable to start WebDriver session");

    let mut rl = Editor::<()>::new();
    loop {
        let readline = rl.readline(">> ");
        match readline {
            Ok(line) => {
                rl.add_history_entry(&line);
                if let Err(err) = execute(line.trim_matches('\n'), &sess) {
                    println!("{}", err);
                }
            },
            Err(ReadlineError::Interrupted) => {
                break
            },
            Err(ReadlineError::Eof) => {
                break
            },
            Err(err) => {
                println!("Error: {:?}", err);
                break
            }
        }
    }
}<|MERGE_RESOLUTION|>--- conflicted
+++ resolved
@@ -1,11 +1,7 @@
 
 extern crate webdriver;
 use webdriver::*;
-<<<<<<< HEAD
-use webdriver::messages::{ ExecuteCmd, LocationStrategy };
-=======
 use webdriver::messages::{LocationStrategy, ExecuteCmd};
->>>>>>> 0712ca59
 use webdriver::firefox::GeckoDriver;
 
 extern crate rustyline;
@@ -16,10 +12,6 @@
     match name {
         "back" => try!(sess.back()),
         "go" => try!(sess.go(args)),
-        "execute" => {
-            let out = (sess.execute(ExecuteCmd { script: From::from(args), args: vec![] }))?;
-            println!("{}", out);
-        },
         "refresh" => try!(sess.refresh()),
         "source" => println!("{}", try!(sess.get_page_source())),
         "url" => println!("{}", try!(sess.get_current_url())),
